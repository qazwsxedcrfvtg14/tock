--- conflicted
+++ resolved
@@ -146,7 +146,7 @@
             >,
         >,
     >,
-    ethernet_app_tap: &'static capsules::ethernet_app_tap::TapDriver<
+    ethernet_app_tap: &'static capsules_extra::ethernet_app_tap::TapDriver<
         'static,
         litex_vexriscv::liteeth::LiteEth<'static, socc::SoCRegisterFmt>,
     >,
@@ -172,22 +172,13 @@
         F: FnOnce(Option<&dyn kernel::syscall::SyscallDriver>) -> R,
     {
         match driver_num {
-<<<<<<< HEAD
-            capsules::button::DRIVER_NUM => f(Some(self.button_driver)),
-            capsules::led::DRIVER_NUM => f(Some(self.led_driver)),
-            capsules::gpio::DRIVER_NUM => f(Some(self.gpio_driver)),
-            capsules::console::DRIVER_NUM => f(Some(self.console)),
-            capsules::alarm::DRIVER_NUM => f(Some(self.alarm)),
-            capsules::low_level_debug::DRIVER_NUM => f(Some(self.lldb)),
-            capsules::ethernet_app_tap::DRIVER_NUM => f(Some(self.ethernet_app_tap)),
-=======
             capsules_core::button::DRIVER_NUM => f(Some(self.button_driver)),
             capsules_core::led::DRIVER_NUM => f(Some(self.led_driver)),
             capsules_core::gpio::DRIVER_NUM => f(Some(self.gpio_driver)),
             capsules_core::console::DRIVER_NUM => f(Some(self.console)),
             capsules_core::alarm::DRIVER_NUM => f(Some(self.alarm)),
             capsules_core::low_level_debug::DRIVER_NUM => f(Some(self.lldb)),
->>>>>>> 4a86e488
+            capsules_extra::ethernet_app_tap::DRIVER_NUM => f(Some(self.ethernet_app_tap)),
             kernel::ipc::DRIVER_NUM => f(Some(&self.ipc)),
             _ => f(None),
         }
@@ -429,28 +420,33 @@
 
     // Setup the userspace Ethernet TAP driver:
     let ethmac0_tap_txbuf = static_init!(
-        [u8; capsules::ethernet_app_tap::MAX_MTU],
-        [0; capsules::ethernet_app_tap::MAX_MTU]
+        [u8; capsules_extra::ethernet_app_tap::MAX_MTU],
+        [0; capsules_extra::ethernet_app_tap::MAX_MTU]
     );
     let ethmac0_tap_rxbufs = static_init!(
         [(
-            [u8; capsules::ethernet_app_tap::MAX_MTU],
+            [u8; capsules_extra::ethernet_app_tap::MAX_MTU],
             u16,
             Option<u64>,
             bool
         ); 16],
-        [([0; capsules::ethernet_app_tap::MAX_MTU], 0, None, false); 16]
+        [(
+            [0; capsules_extra::ethernet_app_tap::MAX_MTU],
+            0,
+            None,
+            false
+        ); 16]
     );
 
     let ethmac0_tap = static_init!(
-        capsules::ethernet_app_tap::TapDriver<
+        capsules_extra::ethernet_app_tap::TapDriver<
             'static,
             litex_vexriscv::liteeth::LiteEth<socc::SoCRegisterFmt>,
         >,
-        capsules::ethernet_app_tap::TapDriver::new(
+        capsules_extra::ethernet_app_tap::TapDriver::new(
             ethmac0,
             board_kernel.create_grant(
-                capsules::ethernet_app_tap::DRIVER_NUM,
+                capsules_extra::ethernet_app_tap::DRIVER_NUM,
                 &memory_allocation_cap
             ),
             ethmac0_tap_txbuf,
