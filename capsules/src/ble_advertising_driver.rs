--- conflicted
+++ resolved
@@ -109,14 +109,10 @@
 use kernel::hil::ble_advertising;
 use kernel::hil::ble_advertising::RadioChannel;
 use kernel::hil::time::{Frequency, Ticks};
-<<<<<<< HEAD
 use kernel::{
-    AppId, CommandReturn, ErrorCode, GrantDefault, ProcessUpcallFactory, Read, ReadOnlyAppSlice,
-    ReadWrite, ReadWriteAppSlice, ReturnCode,
+    CommandReturn, ErrorCode, GrantDefault, ProcessId, ProcessUpcallFactory, Read,
+    ReadOnlyAppSlice, ReadWrite, ReadWriteAppSlice,
 };
-=======
-use kernel::{CommandReturn, ErrorCode, Read, ReadOnlyAppSlice, ReadWrite, ReadWriteAppSlice};
->>>>>>> d44dc913
 
 /// Syscall driver number.
 use crate::driver;
@@ -197,7 +193,7 @@
 }
 
 impl GrantDefault for App {
-    fn grant_default(_process_id: AppId, cb_factory: &mut ProcessUpcallFactory) -> App {
+    fn grant_default(_process_id: ProcessId, cb_factory: &mut ProcessUpcallFactory) -> App {
         App {
             alarm_data: AlarmData::new(),
             adv_data: ReadOnlyAppSlice::default(),
@@ -737,27 +733,6 @@
         app_id: kernel::ProcessId,
     ) -> Result<kernel::Upcall, (kernel::Upcall, ErrorCode)> {
         match subscribe_num {
-<<<<<<< HEAD
-            // Callback for scanning
-            0 => {
-                let res = self
-                    .app
-                    .enter(app_id, |app, _| match app.process_status {
-                        Some(BLEState::NotInitialized) | Some(BLEState::Initialized) => {
-                            mem::swap(&mut app.scan_callback, &mut callback);
-                            Ok(())
-                        }
-                        _ => Err(ErrorCode::INVAL),
-                    })
-                    .unwrap_or_else(|err| Err(err.into()));
-
-                match res {
-                    Ok(()) => Ok(callback),
-                    Err(e) => Err((callback, e)),
-                }
-            }
-
-=======
             // Upcall for scanning
             0 => self
                 .app
@@ -769,7 +744,6 @@
                     _ => Err((callback, ErrorCode::INVAL)),
                 })
                 .unwrap_or_else(|err| Err((callback, err.into()))),
->>>>>>> d44dc913
             _ => Err((callback, ErrorCode::NOSUPPORT)),
         }
     }
