//! Driver for an I2C Master interface.

use enum_primitive::enum_from_primitive;
use kernel::common::cells::{MapCell, OptionalCell, TakeCell};
use kernel::hil::i2c;
use kernel::{
<<<<<<< HEAD
    AppId, CommandReturn, Driver, ErrorCode, Grant, GrantDefault, ProcessUpcallFactory, Read,
    ReadWrite, ReadWriteAppSlice, Upcall,
=======
    CommandReturn, Driver, ErrorCode, Grant, ProcessId, Read, ReadWrite, ReadWriteAppSlice, Upcall,
>>>>>>> d44dc913
};

/// Syscall driver number.
use crate::driver;
pub const DRIVER_NUM: usize = driver::NUM::I2cMaster as usize;

pub struct App {
    callback: Upcall,
    slice: ReadWriteAppSlice,
}

impl GrantDefault for App {
    fn grant_default(_process_id: AppId, cb_factory: &mut ProcessUpcallFactory) -> Self {
        App {
            callback: cb_factory.build_upcall(1).unwrap(),
            slice: ReadWriteAppSlice::default(),
        }
    }
}

pub static mut BUF: [u8; 64] = [0; 64];

struct Transaction {
    /// The buffer containing the bytes to transmit as it should be returned to
    /// the client
    app_id: ProcessId,
    /// The total amount to transmit
    read_len: OptionalCell<usize>,
}

pub struct I2CMasterDriver<'a, I: 'a + i2c::I2CMaster> {
    i2c: &'a I,
    buf: TakeCell<'static, [u8]>,
    tx: MapCell<Transaction>,
    apps: Grant<App>,
}

impl<'a, I: 'a + i2c::I2CMaster> I2CMasterDriver<'a, I> {
    pub fn new(i2c: &'a I, buf: &'static mut [u8], apps: Grant<App>) -> I2CMasterDriver<'a, I> {
        I2CMasterDriver {
            i2c,
            buf: TakeCell::new(buf),
            tx: MapCell::empty(),
            apps,
        }
    }

    fn operation(
        &self,
        app_id: ProcessId,
        app: &mut App,
        command: Cmd,
        addr: u8,
        wlen: u8,
        rlen: u8,
    ) {
        // TODO(alevy) this function used to try and return Result<(), ErrorCode>s, but would always return
        // ENOSUPPORT and all call-sites simply ignore the return value. Nonetheless, some error
        // handling is probably useful. Comments inline where there used to be non-success results.
        self.apps
            .enter(app_id, |_| {
                // TODO(alevy): if app.slice.map doesn't have a slice, we would have returned
                // INVAL here. I.e., the driver is attempting an operation without sharing memory.
                app.slice.map_or((), |app_buffer| {
                    self.buf.take().map(|buffer| {
                        buffer[..(wlen as usize)].copy_from_slice(&app_buffer[..(wlen as usize)]);

                        let read_len: OptionalCell<usize>;
                        if rlen == 0 {
                            read_len = OptionalCell::empty();
                        } else {
                            read_len = OptionalCell::new(rlen as usize);
                        }
                        self.tx.put(Transaction { app_id, read_len });

                        match command {
                            Cmd::Ping => (), // Unexpected, shouldn't get here (was Err(ErrorCode::INVAL))
                            Cmd::Write => self.i2c.write(addr, buffer, wlen),
                            Cmd::Read => self.i2c.read(addr, buffer, rlen),
                            Cmd::WriteRead => self.i2c.write_read(addr, buffer, wlen, rlen),
                        }
                    });
                    // TODO(alevy): if buf.take() returned None, the I2C hadn't returned the
                    // buffer. This shouldn't happen and previous this returned NOMEM
                })
            })
            .expect("Appid does not map to app");
    }
}

use enum_primitive::cast::FromPrimitive;

enum_from_primitive! {
#[derive(Debug, PartialEq, Clone, Copy)]
pub enum Cmd {
    Ping = 0,
    Write = 1,
    Read = 2,
    WriteRead = 3,
}
}

impl<'a, I: 'a + i2c::I2CMaster> Driver for I2CMasterDriver<'a, I> {
    /// Setup shared buffers.
    ///
    /// ### `allow_num`
    ///
    /// - `1`: buffer for command
    fn allow_readwrite(
        &self,
        appid: ProcessId,
        allow_num: usize,
        mut slice: ReadWriteAppSlice,
    ) -> Result<ReadWriteAppSlice, (ReadWriteAppSlice, ErrorCode)> {
        let res = match allow_num {
            1 => self
                .apps
                .enter(appid, |app| {
                    core::mem::swap(&mut app.slice, &mut slice);
                })
                .map_err(ErrorCode::from),
            _ => Err(ErrorCode::NOSUPPORT),
        };

        match res {
            Ok(()) => Ok(slice),
            Err(e) => Err((slice, e)),
        }
    }

    /// Setup callbacks.
    ///
    /// ### `subscribe_num`
    ///
    /// - `1`: Write buffer completed callback
    fn subscribe(
        &self,
        subscribe_num: usize,
        mut callback: Upcall,
        app_id: ProcessId,
    ) -> Result<Upcall, (Upcall, ErrorCode)> {
        let res = match subscribe_num {
            1 /* write_read_done */ => {
                self.apps.enter(app_id, |app| {
                    core::mem::swap(&mut app.callback, &mut callback);
                }).map_err(ErrorCode::from)
            },
            _ => Err(ErrorCode::NOSUPPORT),
        };

        match res {
            Ok(()) => Ok(callback),
            Err(e) => Err((callback, e)),
        }
    }

    /// Initiate transfers
    fn command(&self, cmd_num: usize, arg1: usize, arg2: usize, appid: ProcessId) -> CommandReturn {
        if let Some(cmd) = Cmd::from_usize(cmd_num) {
            match cmd {
                Cmd::Ping => CommandReturn::success(),
                Cmd::Write => self
                    .apps
                    .enter(appid, |app| {
                        let addr = arg1 as u8;
                        let write_len = arg2;
                        self.operation(appid, app, Cmd::Write, addr, write_len as u8, 0);
                        CommandReturn::success()
                    })
                    .unwrap_or_else(|err| err.into()),
                Cmd::Read => self
                    .apps
                    .enter(appid, |app| {
                        let addr = arg1 as u8;
                        let read_len = arg2;
                        self.operation(appid, app, Cmd::Read, addr, 0, read_len as u8);
                        CommandReturn::success()
                    })
                    .unwrap_or_else(|err| err.into()),
                Cmd::WriteRead => {
                    let addr = arg1 as u8;
                    let write_len = arg1 >> 8; // can extend to 24 bit write length
                    let read_len = arg2; // can extend to 32 bit read length
                    self.apps
                        .enter(appid, |app| {
                            self.operation(
                                appid,
                                app,
                                Cmd::WriteRead,
                                addr,
                                write_len as u8,
                                read_len as u8,
                            );
                            CommandReturn::success()
                        })
                        .unwrap_or_else(|err| err.into())
                }
            }
        } else {
            CommandReturn::failure(ErrorCode::NOSUPPORT)
        }
    }
}

impl<'a, I: 'a + i2c::I2CMaster> i2c::I2CHwMasterClient for I2CMasterDriver<'a, I> {
    fn command_complete(&self, buffer: &'static mut [u8], _error: i2c::Error) {
        self.tx.take().map(|tx| {
            self.apps.enter(tx.app_id, |app| {
                if let Some(read_len) = tx.read_len.take() {
                    app.slice.mut_map_or((), |app_buffer| {
                        app_buffer[..read_len].copy_from_slice(&buffer[..read_len]);
                    });
                }

                // signal to driver that tx complete
                app.callback.schedule(0, 0, 0);
            })
        });

        //recover buffer
        self.buf.put(Some(buffer));
    }
}<|MERGE_RESOLUTION|>--- conflicted
+++ resolved
@@ -4,12 +4,8 @@
 use kernel::common::cells::{MapCell, OptionalCell, TakeCell};
 use kernel::hil::i2c;
 use kernel::{
-<<<<<<< HEAD
-    AppId, CommandReturn, Driver, ErrorCode, Grant, GrantDefault, ProcessUpcallFactory, Read,
+    CommandReturn, Driver, ErrorCode, Grant, GrantDefault, ProcessId, ProcessUpcallFactory, Read,
     ReadWrite, ReadWriteAppSlice, Upcall,
-=======
-    CommandReturn, Driver, ErrorCode, Grant, ProcessId, Read, ReadWrite, ReadWriteAppSlice, Upcall,
->>>>>>> d44dc913
 };
 
 /// Syscall driver number.
@@ -22,7 +18,7 @@
 }
 
 impl GrantDefault for App {
-    fn grant_default(_process_id: AppId, cb_factory: &mut ProcessUpcallFactory) -> Self {
+    fn grant_default(_process_id: ProcessId, cb_factory: &mut ProcessUpcallFactory) -> Self {
         App {
             callback: cb_factory.build_upcall(1).unwrap(),
             slice: ReadWriteAppSlice::default(),
