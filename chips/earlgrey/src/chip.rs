//! High-level setup and interrupt mapping for the chip.

use core::fmt::Write;
use core::hint::unreachable_unchecked;

use kernel;
use kernel::common::registers::FieldValue;
use kernel::debug;
use kernel::hil::time::Alarm;
use kernel::Chip;
use rv32i::csr::{mcause, mie::mie, mip::mip, mtvec::mtvec, CSR};
use rv32i::syscall::SysCall;

use crate::gpio;
use crate::hmac;
use crate::interrupts;
use crate::plic;
use crate::pwrmgr;
use crate::timer;
use crate::uart;
use crate::usbdev;

pub const CHIP_FREQ: u32 = 50_000_000;

pub struct EarlGrey<A: 'static + Alarm<'static>> {
    userspace_kernel_boundary: SysCall,
    pmp: rv32i::pmp::PMPConfig,
    scheduler_timer: kernel::VirtualSchedulerTimer<A>,
}

impl<A: 'static + Alarm<'static>> EarlGrey<A> {
    pub unsafe fn new(alarm: &'static A) -> Self {
        Self {
            userspace_kernel_boundary: SysCall::new(),
            pmp: rv32i::pmp::PMPConfig::new(4),
            scheduler_timer: kernel::VirtualSchedulerTimer::new(alarm),
        }
    }

    pub unsafe fn enable_plic_interrupts(&self) {
        plic::disable_all();
        plic::clear_all_pending();
        plic::enable_all();
    }

    unsafe fn handle_plic_interrupts(&self) {
        while let Some(interrupt) = plic::next_pending() {
            match interrupt {
                interrupts::UART_TX_WATERMARK..=interrupts::UART_RX_PARITY_ERR => {
                    uart::UART0.handle_interrupt()
                }
                int_pin @ interrupts::GPIO_PIN0..=interrupts::GPIO_PIN31 => {
                    let pin = &gpio::PORT[(int_pin - interrupts::GPIO_PIN0) as usize];
                    pin.handle_interrupt();
                }
                interrupts::HMAC_HMAC_DONE..=interrupts::HMAC_HMAC_ERR => {
                    hmac::HMAC.handle_interrupt()
                }
                interrupts::USBDEV_PKT_RECEIVED..=interrupts::USBDEV_CONNECTED => {
                    usbdev::USB.handle_interrupt()
                }
                interrupts::PWRMGRWAKEUP => {
                    pwrmgr::PWRMGR.handle_interrupt();
                    self.check_until_true_or_interrupt(
                        || pwrmgr::PWRMGR.check_clock_propagation(),
                        None,
                    );
                }
                _ => debug!("Pidx {}", interrupt),
            }
            plic::complete(interrupt);
        }
    }

    /// Run a function in an interruptable loop.
    ///
    /// The function will run until it returns true, an interrupt occurs or if
    /// `max_tries` is not `None` and that limit is reached.
    /// If the function returns true this call will also return true. If an
    /// interrupt occurs or `max_tries` is reached this call will return false.
    fn check_until_true_or_interrupt<F>(&self, f: F, max_tries: Option<usize>) -> bool
    where
        F: Fn() -> bool,
    {
        match max_tries {
            Some(t) => {
                for _i in 0..t {
                    if self.has_pending_interrupts() {
                        return false;
                    }
                    if f() {
                        return true;
                    }
                }
            }
            None => {
                while !self.has_pending_interrupts() {
                    if f() {
                        return true;
                    }
                }
            }
        }

        false
    }
}

impl<A: 'static + Alarm<'static>> kernel::Chip for EarlGrey<A> {
    type MPU = rv32i::pmp::PMPConfig;
    type UserspaceKernelBoundary = SysCall;
<<<<<<< HEAD
    type SysTick = ();
    type WatchDog = ();
=======
    type SchedulerTimer = kernel::VirtualSchedulerTimer<A>;
>>>>>>> 93be8baa

    fn mpu(&self) -> &Self::MPU {
        &self.pmp
    }

    fn scheduler_timer(&self) -> &Self::SchedulerTimer {
        &self.scheduler_timer
    }

    fn watchdog(&self) -> &Self::WatchDog {
        &()
    }

    fn userspace_kernel_boundary(&self) -> &SysCall {
        &self.userspace_kernel_boundary
    }

    fn service_pending_interrupts(&self) {
        let mut reenable_intr = FieldValue::<u32, mie::Register>::new(0, 0, 0);

        loop {
            let mip = CSR.mip.extract();

            if mip.is_set(mip::mtimer) {
                unsafe {
                    timer::TIMER.service_interrupt();
                }
                reenable_intr += mie::mtimer::SET;
            }
            if mip.is_set(mip::mext) {
                unsafe {
                    self.handle_plic_interrupts();
                }
                reenable_intr += mie::mext::SET;
            }

            if !mip.matches_any(mip::mext::SET + mip::mtimer::SET) {
                break;
            }
        }

        // re-enable any interrupt classes which we handled
        CSR.mie.modify(reenable_intr);
    }

    fn has_pending_interrupts(&self) -> bool {
        let mip = CSR.mip.extract();
        mip.matches_any(mip::mext::SET + mip::mtimer::SET)
    }

    fn sleep(&self) {
        unsafe {
            pwrmgr::PWRMGR.enable_low_power();
            self.check_until_true_or_interrupt(|| pwrmgr::PWRMGR.check_clock_propagation(), None);
            rv32i::support::wfi();
        }
    }

    unsafe fn atomic<F, R>(&self, f: F) -> R
    where
        F: FnOnce() -> R,
    {
        rv32i::support::atomic(f)
    }

    unsafe fn print_state(&self, writer: &mut dyn Write) {
        rv32i::print_riscv_state(writer);
    }
}

fn handle_exception(exception: mcause::Exception) {
    match exception {
        mcause::Exception::UserEnvCall | mcause::Exception::SupervisorEnvCall => (),

        mcause::Exception::InstructionMisaligned
        | mcause::Exception::InstructionFault
        | mcause::Exception::IllegalInstruction
        | mcause::Exception::Breakpoint
        | mcause::Exception::LoadMisaligned
        | mcause::Exception::LoadFault
        | mcause::Exception::StoreMisaligned
        | mcause::Exception::StoreFault
        | mcause::Exception::MachineEnvCall
        | mcause::Exception::InstructionPageFault
        | mcause::Exception::LoadPageFault
        | mcause::Exception::StorePageFault
        | mcause::Exception::Unknown => {
            panic!("fatal exception");
        }
    }
}

unsafe fn handle_interrupt(intr: mcause::Interrupt) {
    match intr {
        mcause::Interrupt::UserSoft
        | mcause::Interrupt::UserTimer
        | mcause::Interrupt::UserExternal => {
            debug!("unexpected user-mode interrupt");
        }
        mcause::Interrupt::SupervisorExternal
        | mcause::Interrupt::SupervisorTimer
        | mcause::Interrupt::SupervisorSoft => {
            debug!("unexpected supervisor-mode interrupt");
        }

        mcause::Interrupt::MachineSoft => {
            CSR.mie.modify(mie::msoft::CLEAR);
        }
        mcause::Interrupt::MachineTimer => {
            CSR.mie.modify(mie::mtimer::CLEAR);
        }
        mcause::Interrupt::MachineExternal => {
            CSR.mie.modify(mie::mext::CLEAR);
        }

        mcause::Interrupt::Unknown => {
            debug!("interrupt of unknown cause");
        }
    }
}

/// Trap handler for board/chip specific code.
///
/// For the Ibex this gets called when an interrupt occurs while the chip is
/// in kernel mode. All we need to do is check which interrupt occurred and
/// disable it.
#[export_name = "_start_trap_rust"]
pub unsafe extern "C" fn start_trap_rust() {
    match mcause::Trap::from(CSR.mcause.extract()) {
        mcause::Trap::Interrupt(interrupt) => {
            handle_interrupt(interrupt);
        }
        mcause::Trap::Exception(exception) => {
            handle_exception(exception);
        }
    }
}

/// Function that gets called if an interrupt occurs while an app was running.
/// mcause is passed in, and this function should correctly handle disabling the
/// interrupt that fired so that it does not trigger again.
#[export_name = "_disable_interrupt_trap_handler"]
pub unsafe extern "C" fn disable_interrupt_trap_handler(mcause_val: u32) {
    match mcause::Trap::from(mcause_val) {
        mcause::Trap::Interrupt(interrupt) => {
            handle_interrupt(interrupt);
        }
        _ => {
            panic!("unexpected non-interrupt\n");
        }
    }
}

pub unsafe fn configure_trap_handler() {
    // The Ibex CPU does not support non-vectored trap entries.
    CSR.mtvec
        .write(mtvec::trap_addr.val(_start_trap_vectored as u32 >> 2) + mtvec::mode::Vectored)
}

// Mock implementation for crate tests that does not include the section
// specifier, as the test will not use our linker script, and the host
// compilation environment may not allow the section name.
#[cfg(not(any(target_arch = "riscv32", target_os = "none")))]
pub extern "C" fn _start_trap_vectored() {
    unsafe {
        unreachable_unchecked();
    }
}

#[cfg(all(target_arch = "riscv32", target_os = "none"))]
#[link_section = ".riscv.trap_vectored"]
#[export_name = "_start_trap_vectored"]
#[naked]
pub extern "C" fn _start_trap_vectored() -> ! {
    unsafe {
        // According to the Ibex user manual:
        // [NMI] has interrupt ID 31, i.e., it has the highest priority of all
        // interrupts and the core jumps to the trap-handler base address (in
        // mtvec) plus 0x7C to handle the NMI.
        //
        // Below are 32 (non-compressed) jumps to cover the entire possible
        // range of vectored traps.
        #[cfg(all(target_arch = "riscv32", target_os = "none"))]
        llvm_asm!("
            j _start_trap
            j _start_trap
            j _start_trap
            j _start_trap
            j _start_trap
            j _start_trap
            j _start_trap
            j _start_trap
            j _start_trap
            j _start_trap
            j _start_trap
            j _start_trap
            j _start_trap
            j _start_trap
            j _start_trap
            j _start_trap
            j _start_trap
            j _start_trap
            j _start_trap
            j _start_trap
            j _start_trap
            j _start_trap
            j _start_trap
            j _start_trap
            j _start_trap
            j _start_trap
            j _start_trap
            j _start_trap
            j _start_trap
            j _start_trap
            j _start_trap
            j _start_trap
        "
        :
        :
        :
        : "volatile");
        unreachable_unchecked()
    }
}<|MERGE_RESOLUTION|>--- conflicted
+++ resolved
@@ -109,12 +109,8 @@
 impl<A: 'static + Alarm<'static>> kernel::Chip for EarlGrey<A> {
     type MPU = rv32i::pmp::PMPConfig;
     type UserspaceKernelBoundary = SysCall;
-<<<<<<< HEAD
-    type SysTick = ();
+    type SchedulerTimer = kernel::VirtualSchedulerTimer<A>;
     type WatchDog = ();
-=======
-    type SchedulerTimer = kernel::VirtualSchedulerTimer<A>;
->>>>>>> 93be8baa
 
     fn mpu(&self) -> &Self::MPU {
         &self.pmp
