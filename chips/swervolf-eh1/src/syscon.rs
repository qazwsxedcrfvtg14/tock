//! System Controller driver.

use kernel::common::cells::OptionalCell;
use kernel::common::registers::{register_structs, ReadWrite};
use kernel::common::StaticRef;
<<<<<<< HEAD
use kernel::hil::time;
use kernel::hil::time::{Ticks, Ticks64, Time};
use kernel::ErrorCode;
=======
use kernel::hil::time::{self, Ticks64};
use kernel::ReturnCode;
use rv32i::machine_timer::MachineTimer;
>>>>>>> 915b4a2d

/// 100Hz `Frequency`
#[derive(Debug)]
pub struct Freq100Hz;
impl time::Frequency for Freq100Hz {
    fn frequency() -> u32 {
        100
    }
}

register_structs! {
    pub SysConRegisters {
        /// SweRVolf patch version
        (0x000 => version_patch: ReadWrite<u8>),
        /// SweRVolf minor version
        (0x001 => version_minor: ReadWrite<u8>),
        /// SweRVolf major version
        (0x002 => version_major: ReadWrite<u8>),
        /// Bit 7 is set when SweRVolf was built from modified sources
        /// Bit 6:0 revision since last patch version
        (0x003 => version_misc: ReadWrite<u8>),
        /// SHA hash of the build
        (0x004 => version_sha: ReadWrite<u32>),
        /// Outputs a character in simulation. No effect on hardware
        (0x008 => sim_print: ReadWrite<u8>),
        /// Exits a simulation. No effect on hardware
        (0x009 => sim_exit: ReadWrite<u8>),
        /// Bit 0 = RAM initialization complete. Bit 1 = RAM initialization reported errors
        (0x00A => init_status: ReadWrite<u8>),
        /// Software-controlled external interrupts
        (0x00B => sw_irq: ReadWrite<u8>),
        /// Interrupt vector for NMI
        (0x00C => nmi_vec: ReadWrite<u32>),
        /// 64 readable and writable GPIO bits
        (0x010 => gpio: [ReadWrite<u32>; 2]),
        (0x018 => _reserved0),
        /// mtime from RISC-V privilege spec
        (0x020 => mtime_low: ReadWrite<u32>),
        (0x024 => mtime_high: ReadWrite<u32>),
        /// mtimecmp from RISC-V privilege spec
        (0x028 => mtimecmp_low: ReadWrite<u32>),
        (0x02C => mtimecmp_high: ReadWrite<u32>),
        /// IRQ timer counter
        (0x030 => irq_timer_cnt: ReadWrite<u32>),
        /// IRQ timer control
        (0x034 => irq_timer_ctrl: ReadWrite<u8>),
        (0x035 => _reserved1),
        /// Clock frequency of main clock in Hz
        (0x03C => clk_freq_hz: ReadWrite<u32>),
        /// Simple SPI Control register
        (0x040 => spi_spcr: ReadWrite<u64>),
        /// Simple SPI status register
        (0x048 => spi_spsr: ReadWrite<u64>),
        /// Simple SPI data register
        (0x050 => spi_spdr: ReadWrite<u64>),
        /// Simple SPI extended register
        (0x058 => spi_sper: ReadWrite<u64>),
        /// Simple SPI slave select register
        (0x060 => spi_spss: ReadWrite<u64>),
        (0x068 => @END),
    }
}

pub struct SysCon<'a> {
    registers: StaticRef<SysConRegisters>,
    alarm_client: OptionalCell<&'a dyn time::AlarmClient>,
    overflow_client: OptionalCell<&'a dyn time::OverflowClient>,
    mtimer: MachineTimer<'a>,
}

impl<'a> SysCon<'a> {
    pub fn new() -> Self {
        Self {
            registers: SYSCON_BASE,
            alarm_client: OptionalCell::empty(),
            overflow_client: OptionalCell::empty(),
            mtimer: MachineTimer::new(
                &SYSCON_BASE.mtimecmp_low,
                &SYSCON_BASE.mtimecmp_high,
                &SYSCON_BASE.mtime_low,
                &SYSCON_BASE.mtime_high,
            ),
        }
    }

    pub fn handle_interrupt(&self) {
        self.registers.mtimecmp_low.set(0xFFFF_FFFF);
        self.registers.mtimecmp_high.set(0xFFFF_FFFF);
        self.alarm_client.map(|client| {
            client.alarm();
        });
    }
}

impl time::Time for SysCon<'_> {
    type Frequency = Freq100Hz;
    type Ticks = Ticks64;

    fn now(&self) -> Ticks64 {
        self.mtimer.now()
    }
}

impl<'a> time::Counter<'a> for SysCon<'a> {
    fn set_overflow_client(&'a self, client: &'a dyn time::OverflowClient) {
        self.overflow_client.set(client);
    }

    fn start(&self) -> Result<(), ErrorCode> {
        Ok(())
    }

    fn stop(&self) -> Result<(), ErrorCode> {
        // RISCV counter can't be stopped...
        Err(ErrorCode::BUSY)
    }

    fn reset(&self) -> Result<(), ErrorCode> {
        // RISCV counter can't be reset
        Err(ErrorCode::FAIL)
    }

    fn is_running(&self) -> bool {
        true
    }
}

impl<'a> time::Alarm<'a> for SysCon<'a> {
    fn set_alarm_client(&self, client: &'a dyn time::AlarmClient) {
        self.alarm_client.set(client);
    }

    fn set_alarm(&self, reference: Self::Ticks, dt: Self::Ticks) {
        self.mtimer.set_alarm(reference, dt);

        self.registers.irq_timer_ctrl.set(0xFF);
    }

    fn get_alarm(&self) -> Self::Ticks {
        self.mtimer.get_alarm()
    }

<<<<<<< HEAD
    fn disarm(&self) -> Result<(), ErrorCode> {
        // We don't appear to be able to disarm the alarm, so just
        // set it to the future.
        self.registers.mtimecmp_low.set(0xFFFF_FFFF);
        self.registers.mtimecmp_high.set(0xFFFF_FFFF);
        Ok(())
=======
    fn disarm(&self) -> ReturnCode {
        self.mtimer.disarm()
>>>>>>> 915b4a2d
    }

    fn is_armed(&self) -> bool {
        self.mtimer.is_armed()
    }

    fn minimum_dt(&self) -> Self::Ticks {
        self.mtimer.minimum_dt()
    }
}

const SYSCON_BASE: StaticRef<SysConRegisters> =
    unsafe { StaticRef::new(0x8000_1000 as *const SysConRegisters) };<|MERGE_RESOLUTION|>--- conflicted
+++ resolved
@@ -3,15 +3,9 @@
 use kernel::common::cells::OptionalCell;
 use kernel::common::registers::{register_structs, ReadWrite};
 use kernel::common::StaticRef;
-<<<<<<< HEAD
-use kernel::hil::time;
-use kernel::hil::time::{Ticks, Ticks64, Time};
+use kernel::hil::time::{self, Ticks64};
 use kernel::ErrorCode;
-=======
-use kernel::hil::time::{self, Ticks64};
-use kernel::ReturnCode;
 use rv32i::machine_timer::MachineTimer;
->>>>>>> 915b4a2d
 
 /// 100Hz `Frequency`
 #[derive(Debug)]
@@ -154,17 +148,8 @@
         self.mtimer.get_alarm()
     }
 
-<<<<<<< HEAD
     fn disarm(&self) -> Result<(), ErrorCode> {
-        // We don't appear to be able to disarm the alarm, so just
-        // set it to the future.
-        self.registers.mtimecmp_low.set(0xFFFF_FFFF);
-        self.registers.mtimecmp_high.set(0xFFFF_FFFF);
-        Ok(())
-=======
-    fn disarm(&self) -> ReturnCode {
         self.mtimer.disarm()
->>>>>>> 915b4a2d
     }
 
     fn is_armed(&self) -> bool {
